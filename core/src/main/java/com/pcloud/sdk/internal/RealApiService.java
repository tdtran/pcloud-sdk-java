--- conflicted
+++ resolved
@@ -24,11 +24,7 @@
 import com.pcloud.sdk.api.Call;
 import com.pcloud.sdk.internal.networking.ApiResponse;
 import com.pcloud.sdk.internal.networking.GetFolderResponse;
-<<<<<<< HEAD
-
-=======
 import com.pcloud.sdk.internal.networking.UploadFilesResponse;
->>>>>>> c5fdc73f
 import okhttp3.HttpUrl;
 import okhttp3.*;
 import okhttp3.Request;
@@ -37,7 +33,6 @@
 import java.io.BufferedReader;
 import java.io.IOException;
 import java.io.InputStreamReader;
-import java.io.OutputStreamWriter;
 import java.util.List;
 import java.util.Locale;
 import java.util.concurrent.Executor;
@@ -51,7 +46,7 @@
     private OkHttpClient httpClient;
     private Executor callbackExecutor;
 
-    private static final HttpUrl API_BASE_URL = HttpUrl.parse("http://api.pcloud.com");
+    private static final HttpUrl API_BASE_URL = HttpUrl.parse("https://api.pcloud.com");
 
     RealApiService(Gson gson, OkHttpClient httpClient, Executor callbackExecutor) {
         this.gson = gson;
@@ -123,10 +118,6 @@
                 .url(API_BASE_URL.newBuilder().
                         addPathSegment("uploadfile")
                         .addQueryParameter("folderid", String.valueOf(folderId))
-<<<<<<< HEAD
-                        .addQueryParameter("noshares", String.valueOf(1))
-=======
->>>>>>> c5fdc73f
                         .build())
                 .method("POST",compositeBody)
                 .build();
@@ -143,8 +134,7 @@
             }
         });
     }
-
-    @Override
+  @Override
     public Call<RemoteFolder> createFolder(long parentFolderId, String folderName) {
         if (folderName == null) {
             throw new IllegalArgumentException("Folder name is null");
@@ -267,7 +257,6 @@
                 .post(body)
                 .build();
     }
-
     @Override
     public ApiServiceBuilder newBuilder() {
         throw new UnsupportedOperationException();
@@ -292,16 +281,13 @@
         Call<T> apiCall = new OkHttpCall<>(httpClient.newCall(request), adapter);
         if (callbackExecutor != null) {
             return new ExecutorCallbackCall<>(apiCall, callbackExecutor);
-        } else {
+        }else {
             return apiCall;
         }
     }
 
     private <T extends ApiResponse> T getAsApiResponse(Response response, Class<? extends T> bodyType) throws IOException, ApiError {
         T body = deserializeResponseBody(response, bodyType);
-        if (body == null) {
-            throw new IOException("API returned an empty response body.");
-        }
         if (body.isSuccessful()) {
             return body;
         } else {
@@ -320,7 +306,7 @@
             try {
                 return gson.fromJson(reader, bodyType);
             } catch (JsonSyntaxException e) {
-                throw new IOException("Malformed JSON response.", e);
+                throw new IOException("Malformed JSON response.");
             } finally {
                 closeQuietly(reader);
             }
