/*
 * Copyright (c) 2017 pCloud AG
 *
 * Licensed under the Apache License, Version 2.0 (the "License");
 * you may not use this file except in compliance with the License.
 * You may obtain a copy of the License at
 *
 *     http://www.apache.org/licenses/LICENSE-2.0
 *
 * Unless required by applicable law or agreed to in writing, software
 * distributed under the License is distributed on an "AS IS" BASIS,
 * WITHOUT WARRANTIES OR CONDITIONS OF ANY KIND, either express or implied.
 * See the License for the specific language governing permissions and
 * limitations under the License.
 */

package com.pcloud.sdk.api;

import com.pcloud.sdk.authentication.Authenticator;

import okhttp3.Cache;
import okhttp3.ConnectionPool;
import okhttp3.Dispatcher;
import okhttp3.OkHttpClient;

import java.util.concurrent.Executor;
import java.util.concurrent.TimeUnit;

public interface ApiServiceBuilder {
    /**
     * Sets the response cache to be used to read and write cached responses.
     */
    ApiServiceBuilder cache(Cache cache);

    /**
     * Sets the connectionPool used to recycle HTTP and HTTPS connections.
     * <p>
     * <p>If unset, a new connection pool will be used.
     */
    ApiServiceBuilder connectionPool(ConnectionPool connectionPool);

    /**
     * Sets the {@link Dispatcher} used to set policy and execute asynchronous requests. Must not be null.
     */

    ApiServiceBuilder dispatcher(Dispatcher dispatcher);

    /**
     * Sets {@link OkHttpClient} instance which will be used for API calls. Must not be null.
     */
    ApiServiceBuilder withClient(OkHttpClient client);

    /**
     * Sets the default read timeout for new connections. A value of 0 means no timeout, otherwise
     * values must be between 1 and {@link Integer#MAX_VALUE} when converted to milliseconds.
     */
    ApiServiceBuilder readTimeout(long timeout, TimeUnit timeUnit);

    /**
     * Sets the default write timeout for new connections. A value of 0 means no timeout, otherwise
     * values must be between 1 and {@link Integer#MAX_VALUE} when converted to milliseconds.
     */
    ApiServiceBuilder writeTimeout(long timeout, TimeUnit timeUnit);

    /**
     * Sets the default connect timeout for new connections. A value of 0 means no timeout,
     * otherwise values must be between 1 and {@link Integer#MAX_VALUE} when converted to
     * milliseconds.
     */
    ApiServiceBuilder connectTimeout(long timeout, TimeUnit timeUnit);

    /**
     * Sets {@link Authenticator}.
     */
    ApiServiceBuilder authenticator(Authenticator authenticator);

    /**
     * Sets executor for {@link Callback}.
     */
    ApiServiceBuilder callbackExecutor(Executor callbackExecutor);

<<<<<<< HEAD
    ApiServiceBuilder progressCallbackThreshold(int bytes);

=======
    /**
     * Setup new {@link ApiService}.
     *
     * @return {@link ApiService}
     */
>>>>>>> 7e3369a5
    ApiService create();
}<|MERGE_RESOLUTION|>--- conflicted
+++ resolved
@@ -17,7 +17,6 @@
 package com.pcloud.sdk.api;
 
 import com.pcloud.sdk.authentication.Authenticator;
-
 import okhttp3.Cache;
 import okhttp3.ConnectionPool;
 import okhttp3.Dispatcher;
@@ -79,15 +78,12 @@
      */
     ApiServiceBuilder callbackExecutor(Executor callbackExecutor);
 
-<<<<<<< HEAD
     ApiServiceBuilder progressCallbackThreshold(int bytes);
 
-=======
     /**
      * Setup new {@link ApiService}.
      *
      * @return {@link ApiService}
      */
->>>>>>> 7e3369a5
     ApiService create();
 }