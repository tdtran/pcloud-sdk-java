--- conflicted
+++ resolved
@@ -20,92 +20,60 @@
 
 public interface FileEntry {
 
-<<<<<<< HEAD
+    /**
+     * Returns the entry id.
+     */
     String getId();
 
+    /**
+     * Returns the entry filename.
+     */
     String getName();
 
+    /**
+     * Returns the last modification date.
+     */
     Date getLastModified();
 
+    /**
+     * Returns the creation date.
+     */
     Date getCreated();
 
+    /**
+     * Returns the parent folder's id for the entry.
+     *
+     * <p>See {@linkplain RemoteFolder#getFolderId()} ()}.</p>
+     */
     long getParentFolderId();
 
+    /**
+     * Returns {@code true} if this entry is a file.
+     */
     boolean isFile();
 
+    /**
+     * Returns {@code true} if this entry is a folder.
+     */
     boolean isFolder();
 
-    RemoteFolder asFolder();
-
-    RemoteFile asFile();
-=======
     /**
-     * Returns the id for the entry.
-     */
-    public String getId() {
-        return id;
-    }
-
-    /**
-     * Returns the name for the entry.
-     */
-    public String getName() {
-        return name;
-    }
-
-    /**
-     * Returns the last modified date for the entry.
-     */
-    public Date getLastModified() {
-        return lastModified;
-    }
-
-    /**
-     * Returns the creation date for the entry.
-     */
-    public Date getCreated() {
-        return created;
-    }
-
-    /**
-     * Returns the parent-folder id for the entry.
-     */
-    public long getParentFolderId() {
-        return parentFolderId;
-    }
-
-    /**
-     * Returns {@code true} if this is a file.
-     */
-    public boolean isFile() {
-        return !isFolder;
-    }
-
-    /**
-     * Returns {@code true} if this is a folder.
-     */
-    public boolean isFolder() {
-        return isFolder;
-    }
-
-    /**
-     * Returns this FileEntry as {@link RemoteFolder}
+     * Returns this FileEntry as a {@link RemoteFolder}
+     *
+     * <p>See {@linkplain #isFolder()}.</p>
      *
      * @return {@link RemoteFolder}
-     * @throws IllegalStateException if this method is not overriden
+     * @throws IllegalStateException if the entry is not a folder
      */
-    public RemoteFolder asFolder() {
-        throw new IllegalStateException("Entry is not a folder");
-    }
+    RemoteFolder asFolder();
 
     /**
      * Returns this FileEntry as {@link RemoteFile}
      *
+     * <p>See {@linkplain #isFile()}.</p>
+     *
      * @return {@link RemoteFile}
-     * @throws IllegalStateException if this method is not overriden
+     * @throws IllegalStateException if the entry is not a file
      */
-    public RemoteFile asFile() {
-        throw new IllegalStateException("Entry is not a file");
-    }
->>>>>>> 7e3369a5
+    RemoteFile asFile();
 }