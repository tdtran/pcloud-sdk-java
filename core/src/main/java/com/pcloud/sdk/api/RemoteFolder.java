/*
 * Copyright (c) 2017 pCloud AG
 *
 * Licensed under the Apache License, Version 2.0 (the "License");
 * you may not use this file except in compliance with the License.
 * You may obtain a copy of the License at
 *
 *     http://www.apache.org/licenses/LICENSE-2.0
 *
 * Unless required by applicable law or agreed to in writing, software
 * distributed under the License is distributed on an "AS IS" BASIS,
 * WITHOUT WARRANTIES OR CONDITIONS OF ANY KIND, either express or implied.
 * See the License for the specific language governing permissions and
 * limitations under the License.
 */

package com.pcloud.sdk.api;

import java.util.List;

public interface RemoteFolder extends FileEntry{

<<<<<<< HEAD
    int ROOT_FOLDER_ID = 0;

    long getFolderId();

    List<FileEntry> getChildren();
=======
    /**
     * Returns the folderId for the RemoteFolder.
     */
    public Long getFolderId() {
        return folderId;
    }

    /**
     * Returns a list of child entries of the RemoteFolder.
     */
    public List<FileEntry> getChildren() {
        return children;
    }

    /**
     * Returns this RemoteFolder instance.
     */
    @Override
    public final RemoteFolder asFolder() {
        return this;
    }
>>>>>>> 7e3369a5
}<|MERGE_RESOLUTION|>--- conflicted
+++ resolved
@@ -20,33 +20,15 @@
 
 public interface RemoteFolder extends FileEntry{
 
-<<<<<<< HEAD
     int ROOT_FOLDER_ID = 0;
 
+    /**
+     * Returns the folderId for this folder.
+     */
     long getFolderId();
 
+    /**
+     * Returns the folder's children.
+     */
     List<FileEntry> getChildren();
-=======
-    /**
-     * Returns the folderId for the RemoteFolder.
-     */
-    public Long getFolderId() {
-        return folderId;
-    }
-
-    /**
-     * Returns a list of child entries of the RemoteFolder.
-     */
-    public List<FileEntry> getChildren() {
-        return children;
-    }
-
-    /**
-     * Returns this RemoteFolder instance.
-     */
-    @Override
-    public final RemoteFolder asFolder() {
-        return this;
-    }
->>>>>>> 7e3369a5
 }